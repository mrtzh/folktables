--- conflicted
+++ resolved
@@ -4,8 +4,7 @@
 
 class UnsupportedOSError(Exception):
     """Exception raised when the user passes the value for an OS for which
-<<<<<<< HEAD
-    the SIPP data is not supported.
+    a dataset is not supported.
     """
 
 
@@ -15,7 +14,4 @@
     that if we were to allow this, then the promise that the data has been
     extracted is broken as we don't want to be dealing with zip files after
     extracting the data from it.
-=======
-    a dataset is not supported.
->>>>>>> 8225f8b1
     """